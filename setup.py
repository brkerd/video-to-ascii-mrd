<<<<<<< HEAD
from setuptools import setup

if __name__ == "__main__":
    setup(
        extras_require={
            "audio": ["pyaudio"],
        }
    )
=======
"""
Este setup.py se mantiene solo para compatibilidad hacia atrás.
El proyecto ahora usa pyproject.toml como configuración principal.
"""

from setuptools import setup

# La configuración real está en pyproject.toml
setup()
>>>>>>> 2dffb0db
<|MERGE_RESOLUTION|>--- conflicted
+++ resolved
@@ -1,13 +1,6 @@
-<<<<<<< HEAD
+
 from setuptools import setup
 
-if __name__ == "__main__":
-    setup(
-        extras_require={
-            "audio": ["pyaudio"],
-        }
-    )
-=======
 """
 Este setup.py se mantiene solo para compatibilidad hacia atrás.
 El proyecto ahora usa pyproject.toml como configuración principal.
@@ -15,6 +8,5 @@
 
 from setuptools import setup
 
-# La configuración real está en pyproject.toml
-setup()
->>>>>>> 2dffb0db
+if __name__ == "__main__":
+    setup()
